--- conflicted
+++ resolved
@@ -1,10 +1,6 @@
 Pod::Spec.new do |s|
   s.name             = "ExyteChat"
-<<<<<<< HEAD
-  s.version          = "1.2.2"
-=======
   s.version          = "1.3.0"
->>>>>>> 87f4e486
   s.summary          = "Chat with fully customizable message cells and built-in media picker written with SwiftUI"
 
   s.homepage         = 'https://github.com/exyte/Chat.git'
